--- conflicted
+++ resolved
@@ -337,66 +337,6 @@
                         thickness=2,
                     )
 
-<<<<<<< HEAD
-                # Phone
-                if hasattr(self, "phone_detector"):
-                    phone_result = self.phone_detector(frame)
-
-                    data["action"] = {"type": "working", "conf": 1}
-
-                    for phone in phone_result:
-                        # xyxy location
-                        p_x1, p_y1, p_x2, p_y2 = map(int, phone[:4])
-
-                        # Center point
-                        p_x_center = (p_x1 + p_x2) // 2
-                        p_y_center = (p_y1 + p_y2) // 2
-
-                        if (x1 <= p_x_center <= x2) and (y1 <= p_y_center <= y2):
-                            data["action"] = {
-                                "type": "phone",
-                                "conf": phone[4],
-                            }
-                            break
-
-                # Classification
-                if (
-                    self.__process_is_activate("detector")
-                    and self.__process_is_activate("classifier")
-                    and self.show_classified
-                ):
-                    # Get model output
-                    classify_output = self.classifier(frame[y1:y2, x1:x2])
-
-                    classify_label = ["other", "uniform"][np.argmax(classify_output)]
-
-                    classify_score = classify_output[np.argmax(classify_output)]
-
-                    data["uniform"] = classify_label == "uniform"
-
-                    # Format result
-                    classify_result = ""
-                    if self.show_classified["text"]:
-                        classify_result += classify_label
-
-                    if self.show_classified["score"]:
-                        classify_result += f" ({classify_score:.2})"
-
-                    # Add to frame, color based on score
-                    cv2.putText(
-                        img=mask,
-                        text=classify_result,
-                        org=(x1, y1 - 5),
-                        fontFace=cv2.FONT_HERSHEY_SIMPLEX,
-                        fontScale=1,
-                        color=(
-                            self.dynamic_color(classify_score)
-                            if self.show_classified["dynamic_color"]
-                            else 255
-                        ),
-                        thickness=2,
-                    )
-=======
                 if data["zone"] == "worker":
                     # Phone
                     if hasattr(self, "phone_detector"):
@@ -413,7 +353,7 @@
                             if (x1 <= p_x_center <= x2) and (y1 <= p_y_center <= y2):
                                 data["action"] = {
                                     "type": "phone",
-                                    "conf": f"{phone[4]:.4}",
+                                    "conf": phone[4],
                                 }
                                 break
 
@@ -453,7 +393,6 @@
                                 ),
                                 thickness=2,
                             )
->>>>>>> 885d53e3
 
                 # Update tracker
                 if self.__process_is_activate("tracker"):
