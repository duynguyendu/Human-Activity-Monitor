--- conflicted
+++ resolved
@@ -516,12 +516,8 @@
         signal.signal(signal.SIGINT, self.signal_handler)
 
         for _ in self:
-<<<<<<< HEAD
-            # self.show()
-=======
             if self.is_show:
                 self.show()
->>>>>>> 12a21b65
 
             if not self.delay(self.wait) or self.stop:
                 break
